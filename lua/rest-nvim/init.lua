local rest = {}

local curl = require('plenary.curl')
local path = require('plenary.path')
local utils = require('rest-nvim.utils')


-- setup is needed for enabling syntax highlighting for http files
rest.setup = function()
	if vim.fn.expand('%:e') == 'http' then
		vim.api.nvim_buf_set_option('%', 'filetype', 'http')
	end
end

-- get_or_create_buf checks if there is already a buffer with the rest run results
-- and if the buffer does not exists, then create a new one
local function get_or_create_buf()
	local tmp_name = 'rest_nvim_results'

	-- Check if the file is already loaded in the buffer
	local existing_bufnr = vim.fn.bufnr(tmp_name)
	if existing_bufnr ~= -1 then
		-- Set modifiable
		vim.api.nvim_buf_set_option(existing_bufnr, 'modifiable', true)
		-- Prevent modified flag
		vim.api.nvim_buf_set_option(existing_bufnr, 'buftype', 'nofile')
		-- Delete buffer content
		vim.api.nvim_buf_set_lines(
			existing_bufnr,
			0,
			vim.api.nvim_buf_line_count(existing_bufnr) - 1,
			false,
			{}
		)

		-- Make sure the filetype of the buffer is httpResult so it will be highlighted
		vim.api.nvim_buf_set_option(existing_bufnr, 'ft', 'httpResult')

		return existing_bufnr
	end

	-- Create new buffer
	local new_bufnr = vim.api.nvim_create_buf(false, 'nomodeline')
	vim.api.nvim_buf_set_name(new_bufnr, tmp_name)
	vim.api.nvim_buf_set_option(new_bufnr, 'ft', 'httpResult')
	vim.api.nvim_buf_set_option(new_bufnr, 'buftype', 'nofile')

	return new_bufnr
end

-- parse_url returns a table with the method of the request and the URL
-- @param stmt the request statement, e.g., POST http://localhost:3000/foo
local function parse_url(stmt)
	local parsed = utils.split(stmt, ' ')
	return {
		method = parsed[1],
		-- Encode URL
		url = utils.encode_url(utils.replace_env_vars(parsed[2])),
	}
end

-- go_to_line moves the cursor to the desired line in the provided buffer
-- @param bufnr Buffer number, a.k.a id
-- @param line the desired cursor position
local function go_to_line(bufnr, line)
	vim.api.nvim_buf_call(bufnr, function()
		vim.fn.cursor(line, 1)
	end)
end

-- get_importfile returns in case of an imported file the absolute filename
-- @param bufnr Buffer number, a.k.a id
-- @param stop_line Line to stop searching
local function get_importfile(bufnr, stop_line)
	local import_line = 0
	import_line = vim.fn.search('^<', 'n', stop_line)
	if import_line > 0 then
		local fileimport_string = ''
		local fileimport_line = {}
		fileimport_line = vim.api.nvim_buf_get_lines(
			bufnr,
			import_line - 1,
			import_line,
			false
		)
		fileimport_string = fileimport_line[1]
		fileimport_string = string.gsub(fileimport_string, '<', '', 1)
			:gsub('^%s+', '')
			:gsub('%s+$', '')
		local fileimport_path = path.new(fileimport_string)
		if not fileimport_path:is_absolute() then
			local buffer_name = vim.api.nvim_buf_get_name(bufnr)
			local buffer_path = path.new(path.new(buffer_name):parent())
			fileimport_path = buffer_path:joinpath(fileimport_path)
		end
		return fileimport_path:absolute()
	end
	return nil
end

-- get_body retrieves the body lines in the buffer and then returns
-- either a raw string with the body if it is JSON, or a filename. Plenary.curl can distinguish
-- between strings with filenames and strings with the raw body
-- @param bufnr Buffer number, a.k.a id
-- @param stop_line Line to stop searching
-- @param json_body If the body is a JSON formatted POST request, false by default
local function get_body(bufnr, stop_line, json_body)
    -- store old cursor position
    local oldpos = vim.fn.getcurpos()
	if not json_body then
		json_body = false
	end
	local json = nil
	local start_line = 0
	local end_line = 0

    -- first check if the body should be imported from an external file
	local importfile = get_importfile(bufnr, stop_line)
	if importfile ~= nil then
		return importfile
	end

    if json_body then
        start_line = vim.fn.search('^{', '', stop_line)
        end_line = vim.fn.searchpair('{', '', '}', 'n', '', stop_line)

        if start_line > 0 then
            local json_string = ''
            local json_lines = {}
            json_lines = vim.api.nvim_buf_get_lines(
                bufnr,
                start_line,
                end_line - 1,
                false
            )

            for _, json_line in ipairs(json_lines) do
                -- Ignore commented lines with and without indent
                if not utils.contains_comments(json_line) then
                    json_string = json_string .. utils.replace_env_vars(json_line)
                end
            end

            json = '{' .. json_string .. '}'
        end

        -- restore old cursor position
        go_to_line(bufnr, oldpos[2])

        return json
    end
end

-- is_request_line checks if the given line is a http request line according to RFC 2616
local function is_request_line(line)
	local http_methods = { 'GET', 'POST', 'PUT', 'PATCH', 'DELETE' }
    for _, method in ipairs(http_methods) do
        if line:find('^'..method) then
            return true
        end
    end
    return false
end


-- get_headers retrieves all the found headers and returns a lua table with them
-- @param bufnr Buffer number, a.k.a id
-- @param query_line Line to set cursor position
local function get_headers(bufnr, query_line)
	local headers = {}
	-- Set stop at end of buffer
	local stop_line = vim.fn.line('$')

	-- Iterate over all buffer lines
<<<<<<< HEAD
	for line = 1, stop_line do
		local start_line = vim.fn.search(':', '', stop_line)
		local end_line = start_line
		local next_line = vim.fn.getbufline(bufnr, line + 1)
		if break_loops then
			break
		end

		for _, next_line_content in pairs(next_line) do
			-- If the next line starts the request body then break the loop
			if next_line_content:find('^{') then
				break_loops = true
				break
			else
				local get_header = vim.api.nvim_buf_get_lines(
					bufnr,
					start_line - 1,
					end_line,
					false
				)

				for _, header in ipairs(get_header) do
					header = utils.split(header, ':')
					if
						header[1]:lower()
							~= 'accept'
						-- If header key doesn't contains double quotes at the
						-- start, so we don't get body keys
						and not header[1]:find('^%s+"')
						-- If header key doesn't contains hashes,
						-- so we don't get commented headers
						and not utils.contains_comments(header[1])
						-- If header key doesn't contains HTTP methods,
						-- so we don't get the http method/url
						and not utils.has_value(http_methods, header[1])
					then
						headers[header[1]:lower()] = utils.replace_env_vars(
							header[2]
						)
					end
				end
			end
		end
=======
	for line_number = query_line + 1, stop_line do
		local line = vim.fn.getbufline(bufnr, line_number)
        local line_content = line[1]

        -- message header and message body are seperated by CRLF (see RFC 2616)
        -- for our purpose also the next request line will stop the header search
        if is_request_line(line_content) or line_content == "" then
            break
        end
        if not line_content:find(":") then
            print("[rest.nvim] Missing Key/Value pair in message header. Ignoring entry")
            goto continue
        end

        local header = utils.split(line_content, ':')
        if not utils.contains_comments(header[1]) then
            headers[header[1]:lower()] = utils.replace_env_vars(
                header[2]
            )
        end
        ::continue::
>>>>>>> 147d888c
	end

	return headers
end

-- curl_cmd runs curl with the passed options, gets or creates a new buffer
-- and then the results are printed to the recently obtained/created buffer
-- @param opts curl arguments
local function curl_cmd(opts)
	local res = curl[opts.method](opts)
	if opts.dry_run then
		print(
			'[rest.nvim] Request preview:\n'
				.. 'curl '
				.. table.concat(res, ' ')
		)
		return
	end

    if res.exit ~= 0 then
        error("[rest.nvim] " .. utils.curl_error(res.exit))
    end

	local res_bufnr = get_or_create_buf()
	local parsed_url = parse_url(vim.fn.getline('.'))
	local json_body = false

	-- Check if the content-type is "application/json" so we can format the JSON
	-- output later
	for _, header in ipairs(res.headers) do
		if string.find(header, 'application/json') then
			json_body = true
			break
		end
	end

	--- Add metadata into the created buffer (status code, date, etc)
	-- Request statement (METHOD URL)
	vim.api.nvim_buf_set_lines(
		res_bufnr,
		0,
		0,
		false,
		{ parsed_url.method .. ' ' .. parsed_url.url }
	)
	-- HTTP version, status code and its meaning, e.g. HTTP/1.1 200 OK
	local line_count = vim.api.nvim_buf_line_count(res_bufnr)
	vim.api.nvim_buf_set_lines(
		res_bufnr,
		line_count,
		line_count,
		false,
		{ 'HTTP/1.1 ' .. utils.http_status(res.status) }
	)
	-- Headers, e.g. Content-Type: application/json
	vim.api.nvim_buf_set_lines(
		res_bufnr,
		line_count + 1,
		line_count + 1 + #res.headers,
		false,
		res.headers
	)

	--- Add the curl command results into the created buffer
	if json_body then
		-- format JSON body
		res.body = vim.fn.system('jq', res.body)
	end
	local lines = utils.split(res.body, '\n')
	line_count = vim.api.nvim_buf_line_count(res_bufnr) - 1
	vim.api.nvim_buf_set_lines(
		res_bufnr,
		line_count,
		line_count + #lines,
		false,
		lines
	)

	-- Only open a new split if the buffer is not loaded into the current window
	if vim.fn.bufwinnr(res_bufnr) == -1 then
		vim.cmd([[vert sb]] .. res_bufnr)
		-- Set unmodifiable state
		vim.api.nvim_buf_set_option(res_bufnr, 'modifiable', false)
	end

    -- Send cursor in response buffer to start
    go_to_line(res_bufnr, 1)
end

-- start_request will find the request line (e.g. POST http://localhost:8081/foo)
-- of the current request and returns the linenumber of this request line.
-- The current request is defined as the next request line above the cursor
-- @param bufnr The buffer nummer of the .http-file
local function start_request()
	return vim.fn.search(
		'^GET\\|^POST\\|^PUT\\|^PATCH\\|^DELETE',
		'cbn',
	    1
	)
end

-- end_request will find the next request line (e.g. POST http://localhost:8081/foo)
-- and returns the linenumber before this request line or the end of the buffer
-- @param bufnr The buffer nummer of the .http-file
local function end_request(bufnr)
    -- store old cursor position
    local curpos = vim.fn.getcurpos()
    local linenumber = curpos[1]
    local oldlinenumber = linenumber

    -- start searching for next request from the next line
    -- as the current line does contain the current, not the next request
    if linenumber < vim.fn.line('$') then
        linenumber = linenumber + 1
    end
    go_to_line(bufnr, linenumber)

	local next = vim.fn.search(
		'^GET\\|^POST\\|^PUT\\|^PATCH\\|^DELETE',
		'cn',
	    vim.fn.line('$')
	)

    -- restore cursor position
    go_to_line(bufnr, oldlinenumber)
    return next > 1 and next-1 or vim.fn.line('$')
end

-- run will retrieve the required request information from the current buffer
-- and then execute curl
-- @param verbose toggles if only a dry run with preview should be executed (true = preview)
rest.run = function(verbose)
	local bufnr = vim.api.nvim_win_get_buf(0)

	local start_line = start_request()
    if start_line == 0 then
        error("[rest.nvim]: No request found")
        return
    end
    local end_line = end_request()
    go_to_line(bufnr, start_line)

	local parsed_url = parse_url(vim.fn.getline(start_line))

	local headers = get_headers(bufnr, start_line)

	local body
	-- If the header Content-Type was passed and it's application/json then return
	-- body as `-d '{"foo":"bar"}'`
	if
		headers ~= nil
		and headers['content-type'] ~= nil
		and string.find(headers['content-type'], 'application/json')
	then
		body = get_body(bufnr, end_line, true)
	else
		body = get_body(bufnr, end_line)
	end

	local success_req, req_err = pcall(curl_cmd, {
		method = parsed_url.method:lower(),
		url = parsed_url.url,
		headers = headers,
		-- accept = accept,
		body = body, -- the request body (string/filepath/table)
		dry_run = verbose and verbose or false,
	})

	if not success_req then
		error(
			'[rest.nvim] Failed to perform the request.\nMake sure that you have entered the proper URL and the server is running.\n\nTraceback: '
				.. req_err,
			2
		)
	end
end

return rest<|MERGE_RESOLUTION|>--- conflicted
+++ resolved
@@ -172,51 +172,6 @@
 	local stop_line = vim.fn.line('$')
 
 	-- Iterate over all buffer lines
-<<<<<<< HEAD
-	for line = 1, stop_line do
-		local start_line = vim.fn.search(':', '', stop_line)
-		local end_line = start_line
-		local next_line = vim.fn.getbufline(bufnr, line + 1)
-		if break_loops then
-			break
-		end
-
-		for _, next_line_content in pairs(next_line) do
-			-- If the next line starts the request body then break the loop
-			if next_line_content:find('^{') then
-				break_loops = true
-				break
-			else
-				local get_header = vim.api.nvim_buf_get_lines(
-					bufnr,
-					start_line - 1,
-					end_line,
-					false
-				)
-
-				for _, header in ipairs(get_header) do
-					header = utils.split(header, ':')
-					if
-						header[1]:lower()
-							~= 'accept'
-						-- If header key doesn't contains double quotes at the
-						-- start, so we don't get body keys
-						and not header[1]:find('^%s+"')
-						-- If header key doesn't contains hashes,
-						-- so we don't get commented headers
-						and not utils.contains_comments(header[1])
-						-- If header key doesn't contains HTTP methods,
-						-- so we don't get the http method/url
-						and not utils.has_value(http_methods, header[1])
-					then
-						headers[header[1]:lower()] = utils.replace_env_vars(
-							header[2]
-						)
-					end
-				end
-			end
-		end
-=======
 	for line_number = query_line + 1, stop_line do
 		local line = vim.fn.getbufline(bufnr, line_number)
         local line_content = line[1]
@@ -238,7 +193,6 @@
             )
         end
         ::continue::
->>>>>>> 147d888c
 	end
 
 	return headers
